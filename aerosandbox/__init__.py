from .common import *
from .atmosphere import *
from .aerodynamics import *
from .dynamics import *
from .geometry import *
import aerosandbox.numpy as numpy
from .modeling import *
from .optimization import *
from .performance import *
from .propulsion import *
from .structures import *

<<<<<<< HEAD
__version__ = "3.2.14"
=======
__version__ = "3.2.15"
>>>>>>> bb6ca673


def docs():
    """
    Opens the AeroSandbox documentation.
    """
    import webbrowser
    webbrowser.open_new(
        "https://github.com/peterdsharpe/AeroSandbox/tree/master/aerosandbox"
    )  # TODO: make this redirect to a hosted ReadTheDocs, or similar.

def run_tests():
    """
    Runs all of the AeroSandbox internal unit tests on this computer.
    """
    try:
        import pytest
    except ModuleNotFoundError:
        raise ModuleNotFoundError("Please install `pytest` (`pip install pytest`) to run AeroSandbox unit tests.")
    import matplotlib.pyplot as plt
    from pathlib import Path

    asb_root = Path(__file__).parent

    with plt.ion(): # Disable blocking plotting

        pytest.main([str(asb_root)])<|MERGE_RESOLUTION|>--- conflicted
+++ resolved
@@ -10,11 +10,7 @@
 from .propulsion import *
 from .structures import *
 
-<<<<<<< HEAD
-__version__ = "3.2.14"
-=======
 __version__ = "3.2.15"
->>>>>>> bb6ca673
 
 
 def docs():
